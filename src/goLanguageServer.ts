/*---------------------------------------------------------
 * Copyright (C) Microsoft Corporation. All rights reserved.
 * Modification copyright 2020 The Go Authors. All rights reserved.
 * Licensed under the MIT License. See LICENSE in the project root for license information.
 *--------------------------------------------------------*/

'use strict';

import cp = require('child_process');
import deepEqual = require('deep-equal');
import fs = require('fs');
import moment = require('moment');
import path = require('path');
import semver = require('semver');
import util = require('util');
import vscode = require('vscode');
import {
	CloseAction,
	CompletionItemKind,
	ErrorAction,
	HandleDiagnosticsSignature,
	InitializeError,
	Message,
	ProvideCodeLensesSignature,
	ProvideCompletionItemsSignature,
	ProvideDocumentLinksSignature,
	RevealOutputChannelOn
} from 'vscode-languageclient';
import {
	LanguageClient
} from 'vscode-languageclient/node';
import WebRequest = require('web-request');
import { extensionId } from './const';
import { GoCodeActionProvider } from './goCodeAction';
import { GoDefinitionProvider } from './goDeclaration';
import { toolExecutionEnvironment } from './goEnv';
import { GoHoverProvider } from './goExtraInfo';
import { GoDocumentFormattingEditProvider } from './goFormat';
import { GoImplementationProvider } from './goImplementations';
import { promptForMissingTool, promptForUpdatingTool } from './goInstallTools';
import { parseLiveFile } from './goLiveErrors';
import { restartLanguageServer } from './goMain';
import { GO_MODE } from './goMode';
import { GoDocumentSymbolProvider } from './goOutline';
import { GoReferenceProvider } from './goReferences';
import { GoRenameProvider } from './goRename';
import { GoSignatureHelpProvider } from './goSignature';
import { updateLanguageServerIconGoStatusBar } from './goStatus';
import { GoCompletionItemProvider } from './goSuggest';
import { GoWorkspaceSymbolProvider } from './goSymbol';
import { getTool, Tool } from './goTools';
import { GoTypeDefinitionProvider } from './goTypeDefinition';
import { getFromGlobalState, updateGlobalState } from './stateUtils';
import { getBinPath, getCurrentGoPath, getGoConfig, getGoplsConfig, getWorkspaceFolderPath } from './util';
import { getToolFromToolPath } from './utils/pathUtils';

interface LanguageServerConfig {
	serverName: string;
	path: string;
	modtime: Date;
	enabled: boolean;
	flags: string[];
	env: any;
	features: {
		diagnostics: boolean;
		documentLink: boolean;
	};
	checkForUpdates: boolean;
}

// Global variables used for management of the language client.
// They are global so that the server can be easily restarted with
// new configurations.
let languageClient: LanguageClient;
let languageServerDisposable: vscode.Disposable;
let latestConfig: LanguageServerConfig;
export let serverOutputChannel: vscode.OutputChannel;
export let languageServerIsRunning = false;
let serverTraceChannel: vscode.OutputChannel;
let crashCount = 0;

// defaultLanguageProviders is the list of providers currently registered.
let defaultLanguageProviders: vscode.Disposable[] = [];

// restartCommand is the command used by the user to restart the language
// server.
let restartCommand: vscode.Disposable;

// lastUserAction is the time of the last user-triggered change.
// A user-triggered change is a didOpen, didChange, didSave, or didClose event.
let lastUserAction: Date = new Date();

// startLanguageServerWithFallback starts the language server, if enabled,
// or falls back to the default language providers.
export async function startLanguageServerWithFallback(ctx: vscode.ExtensionContext, activation: boolean) {
	const cfg = buildLanguageServerConfig();

	// If the language server is gopls, we enable a few additional features.
	// These include prompting for updates and surveys.
	if (activation && cfg.serverName === 'gopls') {
		const tool = getTool(cfg.serverName);
		if (tool) {
			scheduleGoplsSuggestions(tool);
		}
	}

	const started = await startLanguageServer(ctx, cfg);

	// If the server has been disabled, or failed to start,
	// fall back to the default providers, while making sure not to
	// re-register any providers.
	if (!started && defaultLanguageProviders.length === 0) {
		registerDefaultProviders(ctx);
	}

	languageServerIsRunning = started;
	updateLanguageServerIconGoStatusBar(started, cfg.serverName);
}

// scheduleGoplsSuggestions sets timeouts for the various gopls-specific
// suggestions. We check user's gopls versions once per day to prompt users to
// update to the latest version. We also check if we should prompt users to
// fill out the survey.
function scheduleGoplsSuggestions(tool: Tool) {
	const update = async () => {
		setTimeout(update, timeDay);

		const cfg = buildLanguageServerConfig();
		if (!cfg.enabled) {
			return;
		}
		const versionToUpdate = await shouldUpdateLanguageServer(tool, cfg);
		if (versionToUpdate) {
			promptForUpdatingTool(tool.name, versionToUpdate);
		}
	};
	const survey = async () => {
		setTimeout(survey, timeDay);

		const cfg = buildLanguageServerConfig();
		if (!cfg.enabled) {
			return;
		}
		maybePromptForGoplsSurvey();
	};

	setTimeout(update, 10 * timeMinute);
	setTimeout(survey, 30 * timeMinute);
}

async function startLanguageServer(ctx: vscode.ExtensionContext, config: LanguageServerConfig): Promise<boolean> {
	// If the client has already been started, make sure to clear existing
	// diagnostics and stop it.
	if (languageClient) {
		if (languageClient.diagnostics) {
			languageClient.diagnostics.clear();
		}
		await languageClient.stop();
		if (languageServerDisposable) {
			languageServerDisposable.dispose();
		}
	}

	// Check if we should recreate the language client. This may be necessary
	// if the user has changed settings in their config.
	if (!deepEqual(latestConfig, config)) {
		// Track the latest config used to start the language server,
		// and rebuild the language client.
		latestConfig = config;
		languageClient = buildLanguageClient(config);
		crashCount = 0;
	}

	// If the user has not enabled the language server, return early.
	if (!config.enabled) {
		return false;
	}

	// Set up the command to allow the user to manually restart the
	// language server.
	if (!restartCommand) {
		restartCommand = vscode.commands.registerCommand('go.languageserver.restart', async () => {
			await suggestGoplsIssueReport(
				`Looks like you're about to manually restart the language server.`,
				errorKind.manualRestart);
			restartLanguageServer();
		});
		ctx.subscriptions.push(restartCommand);
	}

	// Before starting the language server, make sure to deregister any
	// currently registered language providers.
	disposeDefaultProviders();

	languageServerDisposable = languageClient.start();
	ctx.subscriptions.push(languageServerDisposable);
	return true;
}

function buildLanguageClient(config: LanguageServerConfig): LanguageClient {
	// Reuse the same output channel for each instance of the server.
	if (config.enabled) {
		if (!serverOutputChannel) {
			serverOutputChannel = vscode.window.createOutputChannel(config.serverName + ' (server)');
		}
		if (!serverTraceChannel) {
			serverTraceChannel = vscode.window.createOutputChannel(config.serverName);
		}
	}
	const goplsConfig = getGoplsConfig();
	const c = new LanguageClient(
		'go',  // id
		config.serverName,  // name
		{
			command: config.path,
			args: ['-mode=stdio', ...config.flags],
			options: { env: config.env },
		},
		{
			initializationOptions: goplsConfig,
			documentSelector: ['go', 'go.mod', 'go.sum'],
			uriConverters: {
				// Apply file:/// scheme to all file paths.
				code2Protocol: (uri: vscode.Uri): string =>
					(uri.scheme ? uri : uri.with({ scheme: 'file' })).toString(),
				protocol2Code: (uri: string) => vscode.Uri.parse(uri)
			},
			outputChannel: serverOutputChannel,
			traceOutputChannel: serverTraceChannel,
			revealOutputChannelOn: RevealOutputChannelOn.Never,
			initializationFailedHandler: (error: WebRequest.ResponseError<InitializeError>): boolean => {
				vscode.window.showErrorMessage(
					`The language server is not able to serve any features. Initialization failed: ${error}. `
				);
				suggestGoplsIssueReport(`The gopls server failed to initialize.`, errorKind.initializationFailure);
				return false;
			},
			errorHandler: {
				error: (error: Error, message: Message, count: number): ErrorAction => {
					vscode.window.showErrorMessage(
						`Error communicating with the language server: ${error}: ${message}.`
					);
					// Allow 5 crashes before shutdown.
					if (count < 5) {
						return ErrorAction.Continue;
					}
					return ErrorAction.Shutdown;
				},
				closed: (): CloseAction => {
					// Allow 5 crashes before shutdown.
					crashCount++;
					if (crashCount < 5) {
						return CloseAction.Restart;
					}
					suggestGoplsIssueReport(
						`The connection to gopls has been closed. The gopls server may have crashed.`,
						errorKind.crash);
					return CloseAction.DoNotRestart;
				},
			},
			middleware: {
				provideCodeLenses: async (
					doc: vscode.TextDocument,
					token: vscode.CancellationToken,
					next: ProvideCodeLensesSignature
				): Promise<vscode.CodeLens[]> => {
					const codeLens = await next(doc, token);
					if (!codeLens || codeLens.length === 0) {
						return codeLens;
					}
					const goplsEnabledLens = (getGoConfig().get('overwriteGoplsMiddleware') as any)?.codelens ?? {};
					return codeLens.reduce((lenses: vscode.CodeLens[], lens: vscode.CodeLens) => {
						switch (lens.command.title) {
							case 'run test': {
								if (goplsEnabledLens.test) {
									return [...lenses, lens];
								}
								return [...lenses, ...createTestCodeLens(lens)];
							}
							case 'run benchmark': {
								if (goplsEnabledLens.bench) {
									return [...lenses, lens];
								}
								return [...lenses, ...createBenchmarkCodeLens(lens)];
							}
							default: {
								return [...lenses, lens];
							}
						}
					}, []);
				},
				handleDiagnostics: (
					uri: vscode.Uri,
					diagnostics: vscode.Diagnostic[],
					next: HandleDiagnosticsSignature
				) => {
					if (!config.features.diagnostics) {
						return null;
					}
					return next(uri, diagnostics);
				},
				provideDocumentLinks: (
					document: vscode.TextDocument,
					token: vscode.CancellationToken,
					next: ProvideDocumentLinksSignature
				) => {
					if (!config.features.documentLink) {
						return null;
					}
					return next(document, token);
				},
				provideCompletionItem: async (
					document: vscode.TextDocument,
					position: vscode.Position,
					context: vscode.CompletionContext,
					token: vscode.CancellationToken,
					next: ProvideCompletionItemsSignature
				) => {
					const list = await next(document, position, context, token);
					if (!list) {
						return list;
					}
					const items = Array.isArray(list) ? list : list.items;

					// Give all the candidates the same filterText to trick VSCode
					// into not reordering our candidates. All the candidates will
					// appear to be equally good matches, so VSCode's fuzzy
					// matching/ranking just maintains the natural "sortText"
					// ordering. We can only do this in tandem with
					// "incompleteResults" since otherwise client side filtering is
					// important.
					if (!Array.isArray(list) && list.isIncomplete && list.items.length > 1) {
						let hardcodedFilterText = items[0].filterText;
						if (!hardcodedFilterText) {
							// tslint:disable:max-line-length
							// According to LSP spec,
							// https://microsoft.github.io/language-server-protocol/specifications/specification-current/#textDocument_completion
							// if filterText is falsy, the `label` should be used.
							// But we observed that's not the case.
							// Even if vscode picked the label value, that would
							// cause to reorder candiates, which is not ideal.
							// Force to use non-empty `label`.
							// https://github.com/golang/vscode-go/issues/441
							hardcodedFilterText = items[0].label;
						}
						for (const item of items) {
							item.filterText = hardcodedFilterText;
						}
					}
					// TODO(hyangah): when v1.42+ api is available, we can simplify
					// language-specific configuration lookup using the new
					// ConfigurationScope.
					//    const paramHintsEnabled = vscode.workspace.getConfiguration(
					//          'editor.parameterHints',
					//          { languageId: 'go', uri: document.uri });
					const editorParamHintsEnabled = vscode.workspace.getConfiguration(
						'editor.parameterHints',
						document.uri
					)['enabled'];
					const goParamHintsEnabled = vscode.workspace.getConfiguration('[go]', document.uri)[
						'editor.parameterHints.enabled'
					];
					let paramHintsEnabled: boolean = false;
					if (typeof goParamHintsEnabled === 'undefined') {
						paramHintsEnabled = editorParamHintsEnabled;
					} else {
						paramHintsEnabled = goParamHintsEnabled;
					}
					// If the user has parameterHints (signature help) enabled,
					// trigger it for function or method completion items.
					if (paramHintsEnabled) {
						for (const item of items) {
							if (item.kind === CompletionItemKind.Method || item.kind === CompletionItemKind.Function) {
								item.command = { title: 'triggerParameterHints', command: 'editor.action.triggerParameterHints' };
							}
						}
					}
					return list;
				},
				// Keep track of the last file change in order to not prompt
				// user if they are actively working.
				didOpen: (e, next) => {
					lastUserAction = new Date();
					next(e);
				},
				didChange: (e, next) => {
					lastUserAction = new Date();
					next(e);
				},
				didClose: (e, next) => {
					lastUserAction = new Date();
					next(e);
				},
				didSave: (e, next) => {
					lastUserAction = new Date();
					next(e);
				},
			}
		}
	);
	return c;
}

// createTestCodeLens adds the go.test.cursor and go.debug.cursor code lens
function createTestCodeLens(lens: vscode.CodeLens): vscode.CodeLens[] {
	// CodeLens argument signature in gopls is [fileName: string, testFunctions: string[], benchFunctions: string[]],
	// so this needs to be deconstructured here
	// Note that there will always only be one test function name in this context
	if (lens.command.arguments.length < 2 || lens.command.arguments[1].length < 1) {
		return [lens];
	}
	return [
		new vscode.CodeLens(lens.range, {
			...lens.command,
			command: 'go.test.cursor',
			arguments: [{ functionName: lens.command.arguments[1][0] }],
		}),
		new vscode.CodeLens(lens.range, {
			title: 'debug test',
			command: 'go.debug.cursor',
			arguments: [{ functionName: lens.command.arguments[1][0] }],
		}),
	];
}

function createBenchmarkCodeLens(lens: vscode.CodeLens): vscode.CodeLens[] {
	// CodeLens argument signature in gopls is [fileName: string, testFunctions: string[], benchFunctions: string[]],
	// so this needs to be deconstructured here
	// Note that there will always only be one benchmark function name in this context
	if (lens.command.arguments.length < 3 || lens.command.arguments[2].length < 1) {
		return [lens];
	}
	return [
		new vscode.CodeLens(lens.range, {
			...lens.command,
			command: 'go.benchmark.cursor',
			arguments: [{ functionName: lens.command.arguments[2][0] }],
		}),
		new vscode.CodeLens(lens.range, {
			title: 'debug benchmark',
			command: 'go.debug.cursor',
			arguments: [{ functionName: lens.command.arguments[2][0] }],
		}),
	];
}

// registerUsualProviders registers the language feature providers if the language server is not enabled.
function registerDefaultProviders(ctx: vscode.ExtensionContext) {
	const completionProvider = new GoCompletionItemProvider(ctx.globalState);
	defaultLanguageProviders.push(completionProvider);
	defaultLanguageProviders.push(vscode.languages.registerCompletionItemProvider(GO_MODE, completionProvider, '.', '"'));
	defaultLanguageProviders.push(vscode.languages.registerHoverProvider(GO_MODE, new GoHoverProvider()));
	defaultLanguageProviders.push(vscode.languages.registerDefinitionProvider(GO_MODE, new GoDefinitionProvider()));
	defaultLanguageProviders.push(vscode.languages.registerReferenceProvider(GO_MODE, new GoReferenceProvider()));
	defaultLanguageProviders.push(
		vscode.languages.registerDocumentSymbolProvider(GO_MODE, new GoDocumentSymbolProvider())
	);
	defaultLanguageProviders.push(vscode.languages.registerWorkspaceSymbolProvider(new GoWorkspaceSymbolProvider()));
	defaultLanguageProviders.push(
		vscode.languages.registerSignatureHelpProvider(GO_MODE, new GoSignatureHelpProvider(), '(', ',')
	);
	defaultLanguageProviders.push(
		vscode.languages.registerImplementationProvider(GO_MODE, new GoImplementationProvider())
	);
	defaultLanguageProviders.push(
		vscode.languages.registerDocumentFormattingEditProvider(GO_MODE, new GoDocumentFormattingEditProvider())
	);
	defaultLanguageProviders.push(
		vscode.languages.registerTypeDefinitionProvider(GO_MODE, new GoTypeDefinitionProvider())
	);
	defaultLanguageProviders.push(vscode.languages.registerRenameProvider(GO_MODE, new GoRenameProvider()));
	defaultLanguageProviders.push(vscode.workspace.onDidChangeTextDocument(parseLiveFile, null, ctx.subscriptions));
	defaultLanguageProviders.push(vscode.languages.registerCodeActionsProvider(GO_MODE, new GoCodeActionProvider()));

	for (const provider of defaultLanguageProviders) {
		ctx.subscriptions.push(provider);
	}
}

function disposeDefaultProviders() {
	for (const disposable of defaultLanguageProviders) {
		disposable.dispose();
	}
	defaultLanguageProviders = [];
}

export function watchLanguageServerConfiguration(e: vscode.ConfigurationChangeEvent) {
	if (!e.affectsConfiguration('go')) {
		return;
	}

	if (
		e.affectsConfiguration('go.useLanguageServer') ||
		e.affectsConfiguration('go.languageServerFlags') ||
		e.affectsConfiguration('go.languageServerExperimentalFeatures') ||
		e.affectsConfiguration('go.alternateTools') ||
		e.affectsConfiguration('go.toolsEnvVars')
		// TODO: Should we check http.proxy too? That affects toolExecutionEnvironment too.
	) {
		restartLanguageServer();
	}
}

export function buildLanguageServerConfig(): LanguageServerConfig {
	const goConfig = getGoConfig();
	const cfg: LanguageServerConfig = {
		serverName: '',
		path: '',
		modtime: null,
		enabled: goConfig['useLanguageServer'] === true,
		flags: goConfig['languageServerFlags'] || [],
		features: {
			// TODO: We should have configs that match these names.
			// Ultimately, we should have a centralized language server config rather than separate fields.
			diagnostics: goConfig['languageServerExperimentalFeatures']['diagnostics'],
			documentLink: goConfig['languageServerExperimentalFeatures']['documentLink']
		},
		env: toolExecutionEnvironment(),
		checkForUpdates: goConfig['useGoProxyToCheckForToolUpdates']
	};
	// Don't look for the path if the server is not enabled.
	if (!cfg.enabled) {
		return cfg;
	}
	const languageServerPath = getLanguageServerToolPath();
	if (!languageServerPath) {
		// Assume the getLanguageServerToolPath will show the relevant
		// errors to the user. Disable the language server.
		cfg.enabled = false;
		return cfg;
	}
	cfg.path = languageServerPath;
	cfg.serverName = getToolFromToolPath(cfg.path);

	// Get the mtime of the language server binary so that we always pick up
	// the right version.
	const stats = fs.statSync(languageServerPath);
	if (!stats) {
		vscode.window.showErrorMessage(`Unable to stat path to language server binary: ${languageServerPath}.
Please try reinstalling it.`);
		// Disable the language server.
		cfg.enabled = false;
		return cfg;
	}
	cfg.modtime = stats.mtime;

	return cfg;
}

/**
 *
 * Return the absolute path to the correct binary. If the required tool is not available,
 * prompt the user to install it. Only gopls is officially supported.
 */
export function getLanguageServerToolPath(): string {
	const goConfig = getGoConfig();
	if (!goConfig['useLanguageServer']) {
		return;
	}
	// Check that all workspace folders are configured with the same GOPATH.
	if (!allFoldersHaveSameGopath()) {
		vscode.window.showInformationMessage(
			'The Go language server is currently not supported in a multi-root set-up with different GOPATHs.'
		);
		return;
	}
	// Get the path to gopls (getBinPath checks for alternate tools).
	const goplsBinaryPath = getBinPath('gopls');
	if (path.isAbsolute(goplsBinaryPath)) {
		return goplsBinaryPath;
	}
	const alternateTools = goConfig['alternateTools'];
	if (alternateTools) {
		// The user's alternate language server was not found.
		const goplsAlternate = alternateTools['gopls'];
		if (goplsAlternate) {
			vscode.window.showErrorMessage(
				`Cannot find the alternate tool ${goplsAlternate} configured for gopls.
Please install it and reload this VS Code window.`
			);
			return;
		}
		// Check if the user has the deprecated "go-langserver" setting.
		// Suggest deleting it if the alternate tool is gopls.
		if (alternateTools['go-langserver']) {
			vscode.window.showErrorMessage(`Support for "go-langserver" has been deprecated.
The recommended language server is gopls. Delete the alternate tool setting for "go-langserver" to use gopls, or change "go-langserver" to "gopls" in your settings.json and reload the VS Code window.`);
			return;
		}
	}

	// Prompt the user to install gopls.
	promptForMissingTool('gopls');
}

function allFoldersHaveSameGopath(): boolean {
	if (!vscode.workspace.workspaceFolders || vscode.workspace.workspaceFolders.length <= 1) {
		return true;
	}
	const tempGopath = getCurrentGoPath(vscode.workspace.workspaceFolders[0].uri);
	return vscode.workspace.workspaceFolders.find((x) => tempGopath !== getCurrentGoPath(x.uri)) ? false : true;
}

export async function shouldUpdateLanguageServer(
	tool: Tool,
	cfg: LanguageServerConfig,
): Promise<semver.SemVer> {
	// Only support updating gopls for now.
	if (tool.name !== 'gopls') {
		return null;
	}

	// First, run the "gopls version" command and parse its results.
	// TODO(rstambler): Confirm that the gopls binary's modtime matches the
	// modtime in the config. Update it if needed.
	const usersVersion = await getLocalGoplsVersion(cfg);

	// We might have a developer version. Don't make the user update.
	if (usersVersion === '(devel)') {
		return null;
	}

	// Get the latest gopls version. If it is for nightly, using the prereleased version is ok.
	let latestVersion = cfg.checkForUpdates ? await getLatestGoplsVersion(tool) : tool.latestVersion;

	// If we failed to get the gopls version, pick the one we know to be latest at the time of this extension's last update
	if (!latestVersion) {
		latestVersion = tool.latestVersion;
	}

	// If "gopls" is so old that it doesn't have the "gopls version" command,
	// or its version doesn't match our expectations, usersVersion will be empty or invalid.
	// Suggest the latestVersion.
	if (!usersVersion || !semver.valid(usersVersion)) {
		return latestVersion;
	}

	// The user may have downloaded golang.org/x/tools/gopls@master,
	// which means that they have a pseudoversion.
	const usersTime = parseTimestampFromPseudoversion(usersVersion);
	// If the user has a pseudoversion, get the timestamp for the latest gopls version and compare.
	if (usersTime) {
		let latestTime = cfg.checkForUpdates ?
			await getTimestampForVersion(tool, latestVersion) : tool.latestVersionTimestamp;
		if (!latestTime) {
			latestTime = tool.latestVersionTimestamp;
		}
		return usersTime.isBefore(latestTime) ? latestVersion : null;
	}

	// If the user's version does not contain a timestamp,
	// default to a semver comparison of the two versions.
	const usersVersionSemver = semver.parse(usersVersion, {
		includePrerelease: true,
		loose: true,
	});
	return semver.lt(usersVersionSemver, latestVersion) ? latestVersion : null;
}

// Copied from src/cmd/go/internal/modfetch.go.
const pseudoVersionRE = /^v[0-9]+\.(0\.0-|\d+\.\d+-([^+]*\.)?0\.)\d{14}-[A-Za-z0-9]+(\+incompatible)?$/;

// parseTimestampFromPseudoversion returns the timestamp for the given
// pseudoversion. The timestamp is the center component, and it has the
// format "YYYYMMDDHHmmss".
function parseTimestampFromPseudoversion(version: string): moment.Moment {
	const split = version.split('-');
	if (split.length < 2) {
		return null;
	}
	if (!semver.valid(version)) {
		return null;
	}
	if (!pseudoVersionRE.test(version)) {
		return null;
	}
	const sv = semver.coerce(version);
	if (!sv) {
		return null;
	}
	// Copied from src/cmd/go/internal/modfetch.go.
	const build = sv.build.join('.');
	const buildIndex = version.lastIndexOf(build);
	if (buildIndex >= 0) {
		version = version.substring(0, buildIndex);
	}
	const lastDashIndex = version.lastIndexOf('-');
	version = version.substring(0, lastDashIndex);
	const firstDashIndex = version.lastIndexOf('-');
	const dotIndex = version.lastIndexOf('.');
	let timestamp: string;
	if (dotIndex > firstDashIndex) {
		// "vX.Y.Z-pre.0" or "vX.Y.(Z+1)-0"
		timestamp = version.substring(dotIndex + 1);
	} else {
		// "vX.0.0"
		timestamp = version.substring(firstDashIndex + 1);
	}
	return moment.utc(timestamp, 'YYYYMMDDHHmmss');
}

export const getTimestampForVersion = async (tool: Tool, version: semver.SemVer) => {
	const data = await goProxyRequest(tool, `v${version.format()}.info`);
	if (!data) {
		return null;
	}
	const time = moment(data['Time']);
	return time;
};

const acceptGoplsPrerelease = (extensionId === 'golang.go-nightly');

export const getLatestGoplsVersion = async (tool: Tool) => {
	// If the user has a version of gopls that we understand,
	// ask the proxy for the latest version, and if the user's version is older,
	// prompt them to update.
	const data = await goProxyRequest(tool, 'list');
	if (!data) {
		return null;
	}
	// Coerce the versions into SemVers so that they can be sorted correctly.
	const versions = [];
	for (const version of data.trim().split('\n')) {
		const parsed = semver.parse(version, {
			includePrerelease: true,
			loose: true
		});
		if (parsed) {
			versions.push(parsed);
		}
	}
	if (versions.length === 0) {
		return null;
	}
	versions.sort(semver.rcompare);

	if (acceptGoplsPrerelease) {
		return versions[0]; // The first one (newest one).
	}
	// The first version in the sorted list without a prerelease tag.
	return versions.find((version) => !version.prerelease || !version.prerelease.length);
};

// getLocalGoplsVersion returns the version of gopls that is currently
// installed on the user's machine. This is determined by running the
// `gopls version` command.
export const getLocalGoplsVersion = async (cfg: LanguageServerConfig) => {
	const execFile = util.promisify(cp.execFile);
	let output: any;
	try {
		const env = toolExecutionEnvironment();
		const cwd = getWorkspaceFolderPath();
		const { stdout } = await execFile(cfg.path, ['version'], { env, cwd });
		output = stdout;
	} catch (e) {
		// The "gopls version" command is not supported, or something else went wrong.
		// TODO: Should we propagate this error?
		return null;
	}

	const lines = <string>output.trim().split('\n');
	switch (lines.length) {
		case 0:
			// No results, should update.
			// Worth doing anything here?
			return null;
		case 1:
			// Built in $GOPATH mode. Should update.
			// TODO: Should we check the Go version here?
			// Do we even allow users to enable gopls if their Go version is too low?
			return null;
		case 2:
			// We might actually have a parseable version.
			break;
		default:
			return null;
	}

	// The second line should be the sum line.
	// It should look something like this:
	//
	//    golang.org/x/tools/gopls@v0.1.3 h1:CB5ECiPysqZrwxcyRjN+exyZpY0gODTZvNiqQi3lpeo=
	//
	// TODO(stamblerre): We should use a regex to match this, but for now, we split on the @ symbol.
	// The reasoning for this is that gopls still has a golang.org/x/tools/cmd/gopls binary,
	// so users may have a developer version that looks like "golang.org/x/tools@(devel)".
	const moduleVersion = lines[1].trim().split(' ')[0];

	// Get the relevant portion, that is:
	//
	//    golang.org/x/tools/gopls@v0.1.3
	//
	const split = moduleVersion.trim().split('@');
	if (split.length < 2) {
		return null;
	}
	// The version comes after the @ symbol:
	//
	//    v0.1.3
	//
	return split[1];
};

async function goProxyRequest(tool: Tool, endpoint: string): Promise<any> {
	// Get the user's value of GOPROXY.
	// If it is not set, we cannot make the request.
	const output: string = process.env['GOPROXY'];
	if (!output || !output.trim()) {
		return null;
	}
	// Try each URL set in the user's GOPROXY environment variable.
	// If none is set, don't make the request.
	const proxies = output.trim().split(/,|\|/);
	for (const proxy of proxies) {
		if (proxy === 'direct') {
			continue;
		}
		const url = `${proxy}/${tool.importPath}/@v/${endpoint}`;
		let data: string;
		try {
			data = await WebRequest.json<string>(url, {
				throwResponseError: true
			});
		} catch (e) {
			console.log(`Error sending request to ${proxy}: ${e}`);
			return null;
		}
		return data;
	}
	return null;
}

// SurveyConfig is the set of global properties used to determine if
// we should prompt a user to take the gopls survey.
export interface SurveyConfig {
	// prompt is true if the user can be prompted to take the survey.
	// It is false if the user has responded "Never" to the prompt.
	prompt?: boolean;

	// promptThisMonth is true if we have used a random number generator
	// to determine if the user should be prompted this month.
	// It is undefined if we have not yet made the determination.
	promptThisMonth?: boolean;

	// dateToPromptThisMonth is the date on which we should prompt the user
	// this month.
	dateToPromptThisMonth?: Date;

	// dateComputedPromptThisMonth is the date on which the values of
	// promptThisMonth and dateToPromptThisMonth were set.
	dateComputedPromptThisMonth?: Date;

	// lastDatePrompted is the most recent date that the user has been prompted.
	lastDatePrompted?: Date;

	// lastDateAccepted is the most recent date that the user responded "Yes"
	// to the survey prompt. The user need not have completed the survey.
	lastDateAccepted?: Date;
}

function maybePromptForGoplsSurvey() {
	const now = new Date();
	let cfg = shouldPromptForGoplsSurvey(now, getSurveyConfig());
	if (!cfg) {
		return;
	}
	flushSurveyConfig(cfg);
	if (!cfg.dateToPromptThisMonth) {
		return;
	}
	const callback = async () => {
		const currentTime = new Date();

		// Make sure the user has been idle for at least a minute.
		if (minutesBetween(lastUserAction, currentTime) < 1) {
			setTimeout(callback, 5 * timeMinute);
			return;
		}
		cfg = await promptForSurvey(cfg, now);
		if (cfg) {
			flushSurveyConfig(cfg);
		}
	};
	const ms = msBetween(now, cfg.dateToPromptThisMonth);
	setTimeout(callback, ms);
}

export function shouldPromptForGoplsSurvey(now: Date, cfg: SurveyConfig): SurveyConfig {
	// If the prompt value is not set, assume we haven't prompted the user
	// and should do so.
	if (cfg.prompt === undefined) {
		cfg.prompt = true;
	}
	if (!cfg.prompt) {
		return;
	}

	// Check if the user has taken the survey in the last year.
	// Don't prompt them if they have been.
	if (cfg.lastDateAccepted) {
		if (daysBetween(now, cfg.lastDateAccepted) < 365) {
			return;
		}
	}

	// Check if the user has been prompted for the survey in the last 90 days.
	// Don't prompt them if they have been.
	if (cfg.lastDatePrompted) {
		if (daysBetween(now, cfg.lastDatePrompted) < 90) {
			return;
		}
	}

	// Check if the extension has been activated this month.
	if (cfg.dateComputedPromptThisMonth) {
		// The extension has been activated this month, so we should have already
		// decided if the user should be prompted.
		if (daysBetween(now, cfg.dateComputedPromptThisMonth) < 30) {
			if (cfg.dateToPromptThisMonth) {
				return cfg;
			}
		}
	}
	// This is the first activation this month (or ever), so decide if we
	// should prompt the user. This is done by generating a random number in
	// the range [0, 1) and checking if it is < probability, which varies
	// depending on whether the default or the nightly is in use.
	// We then randomly pick a day in the rest of the month on which to prompt
	// the user.
	let probability = 0.01; // lower probability for the regular extension
	if (extensionId === 'golang.go-nightly') {
		probability = 0.0275;
	}
	cfg.promptThisMonth = Math.random() < probability;
	if (cfg.promptThisMonth) {
		// end is the last day of the month, day is the random day of the
		// month on which to prompt.
		const end = new Date(now.getFullYear(), now.getMonth() + 1, 0);
		const day = randomIntInRange(now.getUTCDate(), end.getUTCDate());
		cfg.dateToPromptThisMonth = new Date(now.getFullYear(), now.getMonth(), day);
	} else {
		cfg.dateToPromptThisMonth = undefined;
	}
	cfg.dateComputedPromptThisMonth = now;
	return cfg;
}

async function promptForSurvey(cfg: SurveyConfig, now: Date): Promise<SurveyConfig> {
	const selected = await vscode.window.showInformationMessage(`Looks like you're using gopls, the Go language server.
Would you be willing to fill out a quick survey about your experience with gopls?`, 'Yes', 'Not now', 'Never');

	// Update the time last asked.
	cfg.lastDatePrompted = now;

	switch (selected) {
		case 'Yes':
			cfg.lastDateAccepted = now;
			cfg.prompt = true;

			await vscode.env.openExternal(vscode.Uri.parse(`https://google.qualtrics.com/jfe/form/SV_ekAdHVcVcvKUojX`));
			break;
		case 'Not now':
			cfg.prompt = true;

			vscode.window.showInformationMessage(`No problem! We'll ask you again another time.`);
			break;
		case 'Never':
			cfg.prompt = false;

			vscode.window.showInformationMessage(`No problem! We won't ask again.`);
			break;
		default:
			// If the user closes the prompt without making a selection, treat it
			// like a "Not now" response.
			cfg.prompt = true;

			break;
	}
	return cfg;
}

export const goplsSurveyConfig = 'goplsSurveyConfig';

function getSurveyConfig(): SurveyConfig {
	const saved = getFromGlobalState(goplsSurveyConfig);
	if (saved === undefined) {
		return {};
	}
	try {
		const cfg = JSON.parse(saved, (key: string, value: any) => {
			// Make sure values that should be dates are correctly converted.
			if (key.toLowerCase().includes('date') || key.toLowerCase().includes('timestamp')) {
				return new Date(value);
			}
			return value;
		});
		return cfg;
	} catch (err) {
		console.log(`Error parsing JSON from ${saved}: ${err}`);
		return {};
	}
}

function flushSurveyConfig(cfg: SurveyConfig) {
	updateGlobalState(goplsSurveyConfig, JSON.stringify(cfg));
}

// errorKind refers to the different possible kinds of gopls errors.
enum errorKind {
	initializationFailure,
	crash,
	manualRestart,
}

// suggestGoplsIssueReport prompts users to file an issue with gopls.
async function suggestGoplsIssueReport(msg: string, reason: errorKind) {
	// Don't prompt users who manually restart to file issues until gopls/v1.0.
	if (reason === errorKind.manualRestart) {
		return;
	}

	// Show the user the output channel content to alert them to the issue.
	serverOutputChannel.show();

	if (latestConfig.serverName !== 'gopls') {
		return;
	}
	const promptForIssueOnGoplsRestartKey = `promptForIssueOnGoplsRestart`;
	let saved: any;
	try {
		saved = JSON.parse(getFromGlobalState(promptForIssueOnGoplsRestartKey, false));
	} catch (err) {
		console.log(`Failed to parse as JSON ${getFromGlobalState(promptForIssueOnGoplsRestartKey, true)}: ${err}`);
		return;
	}
	// If the user has already seen this prompt, they may have opted-out for
	// the future. Only prompt again if it's been more than a year since.
	if (saved) {
		const dateSaved = new Date(saved['date']);
		const prompt = <boolean>saved['prompt'];
		if (!prompt && daysBetween(new Date(), dateSaved) <= 365) {
			return;
		}
	}
	const selected = await vscode.window.showInformationMessage(`${msg} Would you like to report a gopls issue on GitHub?
You will be asked to provide additional information and logs, so PLEASE READ THE CONTENT IN YOUR BROWSER.`, 'Yes', 'Next time', 'Never');
	switch (selected) {
		case 'Yes':
			// Prefill an issue title and report.
			let errKind: string;
			switch (reason) {
				case errorKind.crash:
					errKind = 'crash';
					break;
				case errorKind.initializationFailure:
					errKind = 'initialization';
					break;
			}
			const usersGoplsVersion = await getLocalGoplsVersion(latestConfig);
			// TODO(hakim): If gopls version is too old, ask users to update it.
			const settings = latestConfig.flags.join(' ');
			const title = `gopls: automated issue report (${errKind})`;
			const sanitizedLog = collectGoplsLog();
			const goplsLog = (sanitizedLog) ?
				`<pre>${sanitizedLog}</pre>` :
				`
Please attach the stack trace from the crash.
A window with the error message should have popped up in the lower half of your screen.
Please copy the stack trace and error messages from that window and paste it in this issue.

<PASTE STACK TRACE HERE>
`;

			const body = `
gopls version: ${usersGoplsVersion}
gopls flags: ${settings}

ATTENTION: PLEASE PROVIDE THE DETAILS REQUESTED BELOW.

Describe what you observed.

<ANSWER HERE>

${goplsLog}

OPTIONAL: If you would like to share more information, you can attach your complete gopls logs.

NOTE: THESE MAY CONTAIN SENSITIVE INFORMATION ABOUT YOUR CODEBASE.
DO NOT SHARE LOGS IF YOU ARE WORKING IN A PRIVATE REPOSITORY.

<OPTIONAL: ATTACH LOGS HERE>
`;
			const url = `https://github.com/golang/vscode-go/issues/new?title=${title}&labels=upstream-tools&body=${body}`;
			await vscode.env.openExternal(vscode.Uri.parse(url));
			break;
		case 'Next time':
			break;
		case 'Never':
			updateGlobalState(promptForIssueOnGoplsRestartKey, JSON.stringify({
				prompt: false,
				date: new Date(),
			}));
			break;
	}
}

// randomIntInRange returns a random integer between min and max, inclusive.
function randomIntInRange(min: number, max: number): number {
	const low = Math.ceil(min);
	const high = Math.floor(max);
	return Math.floor(Math.random() * (high - low + 1)) + low;
}

const timeMinute = 1000 * 60;
const timeHour = timeMinute * 60;
const timeDay = timeHour * 24;

// daysBetween returns the number of days between a and b.
function daysBetween(a: Date, b: Date): number {
	return msBetween(a, b) / timeDay;
}

// minutesBetween returns the number of days between a and b.
function minutesBetween(a: Date, b: Date): number {
	return msBetween(a, b) / timeMinute;
}

function msBetween(a: Date, b: Date): number {
	return Math.abs(a.getTime() - b.getTime());
}

function collectGoplsLog(): string {
	serverOutputChannel.show();
	// Find the logs in the output channel. There is no way to read
	// an output channel directly, but we can find the open text
	// document, since we just surfaced the output channel to the user.
	// See https://github.com/microsoft/vscode/issues/65108.
	let logs: string;
	for (const doc of vscode.workspace.textDocuments) {
		if (doc.languageId !== 'Log') {
			continue;
		}
		if (doc.isDirty || doc.isClosed) {
			continue;
		}
		// The document's name should look like 'extension-output-#X'.
		if (doc.fileName.indexOf('extension-output-') === -1) {
			continue;
		}
		logs = doc.getText();
		break;
	}
	return sanitizeGoplsTrace(logs);
}

// capture only panic stack trace and the initialization error message.
// exported for testing.
export function sanitizeGoplsTrace(logs?: string): string {
	if (!logs) {
		return '';
	}
	const panicMsgBegin = logs.lastIndexOf('panic: ');
	if (panicMsgBegin > -1) {  // panic message was found.
		const panicMsgEnd = logs.indexOf('Connection to server got closed.', panicMsgBegin);
		if (panicMsgEnd > -1) {
			const panicTrace = logs.substr(panicMsgBegin, panicMsgEnd - panicMsgBegin);
			const filePattern = /(\S+\.go):\d+/;
			const sanitized = panicTrace.split('\n').map(
				(line: string) => {
					// Even though this is a crash from gopls, the file path
					// can contain user names and user's filesystem directory structure.
					// We can still locate the corresponding file if the file base is
					// available because the full package path is part of the function
					// name. So, leave only the file base.
					const m = line.match(filePattern);
					if (!m) { return line; }
					const filePath = m[1];
					const fileBase = path.basename(filePath);
					return line.replace(filePath, '  ' + fileBase);
				}
			).join('\n');

			return sanitized;
		}
	}
	const initFailMsgBegin = logs.lastIndexOf('Starting client failed');
	if (initFailMsgBegin > -1) {  // client start failed. Capture up to the 'Code:' line.
		const initFailMsgEnd = logs.indexOf('Code: ', initFailMsgBegin);
		if (initFailMsgEnd > -1) {
			const lineEnd = logs.indexOf('\n', initFailMsgEnd);
			return lineEnd > -1 ? logs.substr(initFailMsgBegin, lineEnd - initFailMsgBegin) : logs.substr(initFailMsgBegin);
		}
	}
	return '';
<<<<<<< HEAD
=======
}

export async function promptForLanguageServerDefaultChange(cfg: vscode.WorkspaceConfiguration) {
	const promptedForLSDefaultChangeKey = `promptedForLSDefaultChange`;
	if (getFromGlobalState(promptedForLSDefaultChangeKey, false)) {
		return;
	}

	const useLanguageServer = cfg.inspect<boolean>('useLanguageServer');
	if (useLanguageServer.globalValue !== undefined || useLanguageServer.workspaceValue !== undefined) {
		return;  // user already explicitly set the field.
	}

	const selected = await vscode.window.showInformationMessage(
		`"go.useLanguageServer" is enabled by default. If you need to disable it, please configure in the settings.`,
		'Open Settings', 'OK');
	switch (selected) {
		case 'Open Settings':
			vscode.commands.executeCommand('workbench.action.openSettings', 'go.useLanguageServer');
		default:
	}
	updateGlobalState(promptedForLSDefaultChangeKey, true);
>>>>>>> 9e91b751
}<|MERGE_RESOLUTION|>--- conflicted
+++ resolved
@@ -1192,8 +1192,6 @@
 		}
 	}
 	return '';
-<<<<<<< HEAD
-=======
 }
 
 export async function promptForLanguageServerDefaultChange(cfg: vscode.WorkspaceConfiguration) {
@@ -1216,5 +1214,4 @@
 		default:
 	}
 	updateGlobalState(promptedForLSDefaultChangeKey, true);
->>>>>>> 9e91b751
 }