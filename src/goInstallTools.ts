/* eslint-disable @typescript-eslint/no-unused-vars */
/* eslint-disable eqeqeq */
/* eslint-disable no-case-declarations */
/*---------------------------------------------------------
 * Copyright (C) Microsoft Corporation. All rights reserved.
 * Licensed under the MIT License. See LICENSE in the project root for license information.
 *--------------------------------------------------------*/

'use strict';

import cp = require('child_process');
import fs = require('fs');
import path = require('path');
import semver = require('semver');
import { ConfigurationTarget } from 'vscode';
import { getGoConfig, getGoplsConfig } from './config';
import { toolExecutionEnvironment, toolInstallationEnvironment } from './goEnv';
import { addGoRuntimeBaseToPATH, clearGoRuntimeBaseFromPATH } from './goEnvironmentStatus';
import { logVerbose } from './goLogging';
import { restartLanguageServer } from './goMain';
import { addGoStatus, initGoStatusBar, outputChannel, removeGoStatus } from './goStatus';
import {
	containsTool,
	getConfiguredTools,
	getImportPath,
	getImportPathWithVersion,
	getTool,
	hasModSuffix,
	Tool,
	ToolAtVersion
} from './goTools';
import { getFromWorkspaceState } from './stateUtils';
import {
	getBinPath,
	getBinPathWithExplanation,
	getCheckForToolsUpdatesConfig,
	getGoVersion,
	getTempFilePath,
	getWorkspaceFolderPath,
	GoVersion,
	rmdirRecursive
} from './util';
import { correctBinname, envPath, getCurrentGoRoot, setCurrentGoRoot } from './utils/pathUtils';
import util = require('util');
import vscode = require('vscode');
import { isInPreviewMode } from './goLanguageServer';

// declinedUpdates tracks the tools that the user has declined to update.
const declinedUpdates: Tool[] = [];

// declinedUpdates tracks the tools that the user has declined to install.
const declinedInstalls: Tool[] = [];

export async function installAllTools(updateExistingToolsOnly = false) {
	const goVersion = await getGoVersion();
	let allTools = getConfiguredTools(goVersion, getGoConfig(), getGoplsConfig());

	// exclude tools replaced by alternateTools.
	const alternateTools: { [key: string]: string } = getGoConfig().get('alternateTools');
	allTools = allTools.filter((tool) => {
		return !alternateTools[tool.name];
	});

	// Update existing tools by finding all tools the user has already installed.
	if (updateExistingToolsOnly) {
		await installTools(
			allTools.filter((tool) => {
				const toolPath = getBinPath(tool.name);
				return toolPath && path.isAbsolute(toolPath);
			}),
			goVersion
		);
		return;
	}

	// Otherwise, allow the user to select which tools to install or update.
	const selected = await vscode.window.showQuickPick(
		allTools.map((x) => {
			const item: vscode.QuickPickItem = {
				label: x.name,
				description: x.description
			};
			return item;
		}),
		{
			canPickMany: true,
			placeHolder: 'Select the tools to install/update.'
		}
	);
	if (!selected) {
		return;
	}
	await installTools(
		selected.map((x) => getTool(x.label)),
		goVersion
	);
}

/**
 * Installs given array of missing tools. If no input is given, the all tools are installed
 *
 * @param missing array of tool names and optionally, their versions to be installed.
 *                If a tool's version is not specified, it will install the latest.
 * @param goVersion version of Go that affects how to install the tool. (e.g. modules vs legacy GOPATH mode)
 * @returns a list of tools that failed to install.
 */
export async function installTools(
	missing: ToolAtVersion[],
	goVersion: GoVersion,
	silent?: boolean
): Promise<{ tool: ToolAtVersion; reason: string }[]> {
	if (!missing) {
		return [];
	}

	if (!silent) {
		outputChannel.show();
	}
	outputChannel.clear();

	const envForTools = toolInstallationEnvironment();
	const toolsGopath = envForTools['GOPATH'];
	let envMsg = `Tools environment: GOPATH=${toolsGopath}`;
	if (envForTools['GOBIN']) {
		envMsg += `, GOBIN=${envForTools['GOBIN']}`;
	}
	outputChannel.appendLine(envMsg);

	let installingMsg = `Installing ${missing.length} ${missing.length > 1 ? 'tools' : 'tool'} at `;
	if (envForTools['GOBIN']) {
		installingMsg += `the configured GOBIN: ${envForTools['GOBIN']}`;
	} else {
		const p = toolsGopath
			.split(path.delimiter)
			.map((e) => path.join(e, 'bin'))
			.join(path.delimiter);
		installingMsg += `${p}`;
	}

	// If the user is on Go >= 1.11, tools should be installed with modules enabled.
	// This ensures that users get the latest tagged version, rather than master,
	// which may be unstable.
	let modulesOff = false;
	if (goVersion.lt('1.11')) {
		modulesOff = true;
	} else {
		installingMsg += ' in module mode.';
	}

	outputChannel.appendLine(installingMsg);
	missing.forEach((missingTool) => {
		let toolName = missingTool.name;
		if (missingTool.version) {
			toolName += '@' + missingTool.version;
		}
		outputChannel.appendLine('  ' + toolName);
	});

	outputChannel.appendLine(''); // Blank line for spacing.

	const toInstall: Promise<{ tool: Tool; reason: string }>[] = [];
	for (const tool of missing) {
		const modulesOffForTool = modulesOff;

		const reason = installTool(tool, goVersion, envForTools, !modulesOffForTool);
		toInstall.push(Promise.resolve({ tool, reason: await reason }));
	}

	const results = await Promise.all(toInstall);

	const failures: { tool: ToolAtVersion; reason: string }[] = [];
	for (const result of results) {
		if (result.reason === '') {
			// Restart the language server if a new binary has been installed.
			if (result.tool.name === 'gopls') {
				restartLanguageServer();
			}
		} else {
			failures.push(result);
		}
	}

	// Report detailed information about any failures.
	outputChannel.appendLine(''); // blank line for spacing
	if (failures.length === 0) {
		outputChannel.appendLine('All tools successfully installed. You are ready to Go :).');
	} else {
		// Show the output channel on failures, even if the installation should
		// be silent.
		if (silent) {
			outputChannel.show();
		}
		outputChannel.appendLine(failures.length + ' tools failed to install.\n');
		for (const failure of failures) {
			outputChannel.appendLine(`${failure.tool.name}: ${failure.reason} `);
		}
	}
	return failures;
}

async function tmpDirForToolInstallation() {
	// Install tools in a temporary directory, to avoid altering go.mod files.
	const mkdtemp = util.promisify(fs.mkdtemp);
	const toolsTmpDir = await mkdtemp(getTempFilePath('go-tools-'));
	// Write a temporary go.mod file to avoid version conflicts.
	const tmpGoModFile = path.join(toolsTmpDir, 'go.mod');
	const writeFile = util.promisify(fs.writeFile);
	await writeFile(tmpGoModFile, 'module tools');

	return toolsTmpDir;
}

export async function installTool(
	tool: ToolAtVersion,
	goVersion: GoVersion,
	envForTools: NodeJS.Dict<string>,
	modulesOn: boolean
): Promise<string> {
	// Some tools may have to be closed before we reinstall them.
	if (tool.close) {
		const reason = await tool.close(envForTools);
		if (reason) {
			return reason;
		}
	}
	let toolsTmpDir = '';
	try {
		toolsTmpDir = await tmpDirForToolInstallation();
	} catch (e) {
		return `Failed to create a temp directory: ${e}`;
	}

	const env = Object.assign({}, envForTools);
	env['GO111MODULE'] = modulesOn ? 'on' : 'off';

	// Some users use direnv-like setup where the choice of go is affected by
	// the current directory path. In order to avoid choosing a different go,
	// we will explicitly use `GOROOT/bin/go` instead of goVersion.binaryPath
	// (which can be a wrapper script that switches 'go').
	const goBinary = getCurrentGoRoot()
		? path.join(getCurrentGoRoot(), 'bin', correctBinname('go'))
		: goVersion.binaryPath;

	// Build the arguments list for the tool installation.
	const args = ['get', '-v'];
	// Only get tools at master if we are not using modules.
	if (!modulesOn) {
		args.push('-u');
	}
	// dlv-dap or tools with a "mod" suffix can't be installed with
	// simple `go install` or `go get`. We need to get, build, and rename them.
	if (hasModSuffix(tool) || tool.name === 'dlv-dap') {
		args.push('-d'); // get the version, but don't build.
	}
	let importPath: string;
	if (!modulesOn) {
		importPath = getImportPath(tool, goVersion);
	} else {
		let version: semver.SemVer | string | undefined = tool.version;
		if (!version) {
			if (tool.usePrereleaseInPreviewMode && isInPreviewMode()) {
				version = await latestToolVersion(tool, true);
			} else if (tool.defaultVersion) {
				version = tool.defaultVersion;
			}
		}
		importPath = getImportPathWithVersion(tool, version, goVersion);
	}
	args.push(importPath);

	let output = 'no output';
	let result = '';
	try {
		const opts = {
			env,
			cwd: toolsTmpDir
		};
		const execFile = util.promisify(cp.execFile);
		const { stdout, stderr } = await execFile(goBinary, args, opts);
		output = `${stdout} ${stderr}`;
		logVerbose(`install: ${goBinary} ${args.join(' ')}\n${stdout}${stderr}`);
<<<<<<< HEAD
		if (hasModSuffix(tool)) {
			// Actual installation of the -gomod tool is done by running go build.
=======
		if (hasModSuffix(tool) || tool.name === 'dlv-dap') {
			// Actual installation of the -gomod tool and dlv-dap is done by running go build.
>>>>>>> d04ba21a
			const gopath = env['GOBIN'] || env['GOPATH'];
			if (!gopath) {
				throw new Error('GOBIN/GOPATH not configured in environment');
			}
			const destDir = gopath.split(path.delimiter)[0];
			const outputFile = path.join(destDir, 'bin', process.platform === 'win32' ? `${tool.name}.exe` : tool.name);
			// go build does not take @version suffix yet.
			const importPath = getImportPath(tool, goVersion);
			await execFile(goBinary, ['build', '-o', outputFile, importPath], opts);
		}
		const toolInstallPath = getBinPath(tool.name);
		outputChannel.appendLine(`Installing ${importPath} (${toolInstallPath}) SUCCEEDED`);
	} catch (e) {
		outputChannel.appendLine(`Installing ${importPath} FAILED`);
		outputChannel.appendLine(`${JSON.stringify(e, null, 1)}`);
		result = `failed to install ${tool.name}(${importPath}): ${e} ${output}`;
	} finally {
		// Delete the temporary installation directory.
		rmdirRecursive(toolsTmpDir);
	}

	return result;
}

export function declinedToolInstall(toolName: string) {
	const tool = getTool(toolName);

	// If user has declined to install this tool, don't prompt for it.
	return !!containsTool(declinedInstalls, tool);
}

export async function promptForMissingTool(toolName: string) {
	const tool = getTool(toolName);

	// If user has declined to install this tool, don't prompt for it.
	if (declinedToolInstall(toolName)) {
		return;
	}

	const goVersion = await getGoVersion();
	if (!goVersion) {
		return;
	}

	// Show error messages for outdated tools or outdated Go versions.
	if (tool.minimumGoVersion && goVersion.lt(tool.minimumGoVersion.format())) {
		vscode.window.showInformationMessage(
			`You are using go${goVersion.format()}, but ${
				tool.name
			} requires at least go${tool.minimumGoVersion.format()}.`
		);
		return;
	}
	if (tool.maximumGoVersion && goVersion.gt(tool.maximumGoVersion.format())) {
		vscode.window.showInformationMessage(
			`You are using go${goVersion.format()}, but ${
				tool.name
			} only supports go${tool.maximumGoVersion.format()} and below.`
		);
		return;
	}

	const installOptions = ['Install'];
	let missing = await getMissingTools(goVersion);
	if (!containsTool(missing, tool)) {
		// If this function has been called, we want to display the prompt whether
		// it appears in missing or not.
		missing.push(tool);
	}
	missing = missing.filter((x) => x === tool || tool.isImportant);
	if (missing.length > 1) {
		// Offer the option to install all tools.
		installOptions.push('Install All');
	}
	const msg = `The "${tool.name}" command is not available.
Run "go get -v ${getImportPath(tool, goVersion)}" to install.`;
	const selected = await vscode.window.showErrorMessage(msg, ...installOptions);
	switch (selected) {
		case 'Install':
			await installTools([tool], goVersion);
			break;
		case 'Install All':
			await installTools(missing, goVersion);
			removeGoStatus();
			break;
		default:
			// The user has declined to install this tool.
			declinedInstalls.push(tool);
			break;
	}
}

export async function promptForUpdatingTool(
	toolName: string,
	newVersion?: semver.SemVer,
	crashed?: boolean,
	message?: string
) {
	const tool = getTool(toolName);
	const toolVersion = { ...tool, version: newVersion }; // ToolWithVersion

	// If user has declined to update, then don't prompt.
	if (containsTool(declinedUpdates, tool)) {
		return;
	}

	// Adjust the prompt if it occurred because the tool crashed.
	let updateMsg: string;
	if (message) {
		updateMsg = message;
	} else if (crashed === true) {
		updateMsg = `${tool.name} has crashed, but you are using an outdated version. Please update to the latest version of ${tool.name}.`;
	} else if (newVersion) {
		updateMsg = `A new version of ${tool.name} (v${newVersion}) is available. Please update for an improved experience.`;
	} else {
		updateMsg = `Your version of ${tool.name} appears to be out of date. Please update for an improved experience.`;
	}

	let choices: string[] = ['Update'];
	if (toolName === 'gopls') {
		choices = ['Always Update', 'Update Once', 'Release Notes'];
	}

	const goVersion = await getGoVersion();

	while (choices.length > 0) {
		const selected = await vscode.window.showInformationMessage(updateMsg, ...choices);
		switch (selected) {
			case 'Always Update':
				// Update the user's settings to enable auto updates. They can
				// always opt-out in their settings.
				const goConfig = getGoConfig();
				await goConfig.update('toolsManagement.autoUpdate', true, ConfigurationTarget.Global);

				// And then install the tool.
				choices = [];
				await installTools([toolVersion], goVersion);
				break;
			case 'Update Once':
				choices = [];
				await installTools([toolVersion], goVersion);
				break;
			case 'Update':
				choices = [];
				await installTools([toolVersion], goVersion);
				break;
			case 'Release Notes':
				choices = choices.filter((value) => value !== 'Release Notes');
				vscode.commands.executeCommand(
					'vscode.open',
					vscode.Uri.parse(`https://github.com/golang/tools/releases/tag/${tool.name}/v${newVersion}`)
				);
				break;
			default:
				choices = [];
				declinedUpdates.push(tool);
				break;
		}
	}
}

export function updateGoVarsFromConfig(): Promise<void> {
	const { binPath, why } = getBinPathWithExplanation('go', false);
	const goRuntimePath = binPath;

	logVerbose(`updateGoVarsFromConfig: found 'go' in ${goRuntimePath}`);
	if (!goRuntimePath || !path.isAbsolute(goRuntimePath)) {
		// getBinPath returns the absolute path to the tool if it exists.
		// Otherwise, it may return the tool name (e.g. 'go').
		suggestDownloadGo();
		return Promise.reject();
	}

	return new Promise<void>((resolve, reject) => {
		cp.execFile(
			goRuntimePath,
			// -json is supported since go1.9
			['env', '-json', 'GOPATH', 'GOROOT', 'GOPROXY', 'GOBIN', 'GOMODCACHE'],
			{ env: toolExecutionEnvironment(), cwd: getWorkspaceFolderPath() },
			(err, stdout, stderr) => {
				if (err) {
					outputChannel.append(
						`Failed to run '${goRuntimePath} env' (cwd: ${getWorkspaceFolderPath()}): ${err}\n${stderr}`
					);
					outputChannel.show();

					vscode.window.showErrorMessage(
						`Failed to run '${goRuntimePath} env. The config change may not be applied correctly.`
					);
					return reject();
				}
				if (stderr) {
					// 'go env' may output warnings about potential misconfiguration.
					// Show the messages to users but keep processing the stdout.
					outputChannel.append(`'${goRuntimePath} env': ${stderr}`);
					outputChannel.show();
				}
				logVerbose(`${goRuntimePath} env ...:\n${stdout}`);
				const envOutput = JSON.parse(stdout);
				if (envOutput.GOROOT && envOutput.GOROOT.trim()) {
					setCurrentGoRoot(envOutput.GOROOT.trim());
					delete envOutput.GOROOT;
				}
				for (const envName in envOutput) {
					if (!process.env[envName] && envOutput[envName] && envOutput[envName].trim()) {
						process.env[envName] = envOutput[envName].trim();
					}
				}

				// cgo, gopls, and other underlying tools will inherit the environment and attempt
				// to locate 'go' from the PATH env var.
				// Update the PATH only if users configured to use a different
				// version of go than the system default found from PATH (or Path).
				if (why !== 'path') {
					addGoRuntimeBaseToPATH(path.join(getCurrentGoRoot(), 'bin'));
				} else {
					// clear pre-existing terminal PATH mutation logic set up by this extension.
					clearGoRuntimeBaseFromPATH();
				}
				initGoStatusBar();
				// TODO: restart language server or synchronize with language server update.

				return resolve();
			}
		);
	});
}

let alreadyOfferedToInstallTools = false;

export async function offerToInstallTools() {
	if (alreadyOfferedToInstallTools) {
		return;
	}
	alreadyOfferedToInstallTools = true;

	const goVersion = await getGoVersion();
	let missing = await getMissingTools(goVersion);
	missing = missing.filter((x) => x.isImportant);
	if (missing.length > 0) {
		addGoStatus('Analysis Tools Missing', 'go.promptforinstall', 'Not all Go tools are available on the GOPATH');
		vscode.commands.registerCommand('go.promptforinstall', () => {
			const installItem = {
				title: 'Install',
				async command() {
					removeGoStatus();
					await installTools(missing, goVersion);
				}
			};
			const showItem = {
				title: 'Show',
				command() {
					outputChannel.clear();
					outputChannel.show();
					outputChannel.appendLine('Below tools are needed for the basic features of the Go extension.');
					missing.forEach((x) => outputChannel.appendLine(`  ${x.name}`));
				}
			};
			vscode.window
				.showInformationMessage(
					'Failed to find some of the Go analysis tools. Would you like to install them?',
					installItem,
					showItem
				)
				.then((selection) => {
					if (selection) {
						selection.command();
					} else {
						removeGoStatus();
					}
				});
		});
	}

	const goConfig = getGoConfig();
	if (!goConfig['useLanguageServer']) {
		return;
	}
}

function getMissingTools(goVersion: GoVersion): Promise<Tool[]> {
	const keys = getConfiguredTools(goVersion, getGoConfig(), getGoplsConfig());
	return Promise.all<Tool>(
		keys.map(
			(tool) =>
				new Promise<Tool>((resolve, reject) => {
					const toolPath = getBinPath(tool.name);
					if (tool.name === 'dlv-dap') {
						// Check if user already has dlv-dap binary.
						// If so, it's likely the user may be interested in updating the tool,
						// so we should mark it as important and return as a missing tool.
						if (path.isAbsolute(toolPath)) {
							tool.isImportant = true;
							resolve(tool);
							return;
						}
						tool.isImportant = false;
					}
					resolve(path.isAbsolute(toolPath) ? null : tool);
				})
		)
	).then((res) => {
		return res.filter((x) => x != null);
	});
}

let suggestedDownloadGo = false;

async function suggestDownloadGo() {
	const msg =
		`Failed to find the "go" binary in either GOROOT(${getCurrentGoRoot()}) or PATH(${envPath}).` +
		'Check PATH, or Install Go and reload the window. ' +
		"If PATH isn't what you expected, see https://github.com/golang/vscode-go/issues/971";
	if (suggestedDownloadGo) {
		vscode.window.showErrorMessage(msg);
		return;
	}

	const choice = await vscode.window.showErrorMessage(msg, 'Go to Download Page');
	if (choice === 'Go to Download Page') {
		vscode.env.openExternal(vscode.Uri.parse('https://golang.org/dl/'));
	}
	suggestedDownloadGo = true;
}

// ListVersionsOutput is the output of `go list -m -versions -json`.
interface ListVersionsOutput {
	Version: string; // module version
	Versions?: string[]; // available module versions (with -versions)
}

// latestToolVersion returns the latest version of the tool.
export async function latestToolVersion(tool: Tool, includePrerelease?: boolean): Promise<semver.SemVer | null> {
	const goCmd = getBinPath('go');
	const tmpDir = await tmpDirForToolInstallation();
	const execFile = util.promisify(cp.execFile);
	let ret: semver.SemVer | null = null;
	try {
		const env = toolInstallationEnvironment();
		env['GO111MODULE'] = 'on';
		// Run go list in a temp directory to avoid altering go.mod
		// when using older versions of go (<1.16).
		const version = 'latest'; // TODO(hyangah): use 'master' for delve-dap.
		const { stdout } = await execFile(
			goCmd,
			['list', '-m', '--versions', '-json', `${tool.modulePath}@${version}`],
			{ env, cwd: tmpDir }
		);
		const m = <ListVersionsOutput>JSON.parse(stdout);
		// Versions field is a list of all known versions of the module,
		// ordered according to semantic versioning, earliest to latest.
		const latest = includePrerelease && m.Versions && m.Versions.length > 0 ? m.Versions.pop() : m.Version;
		ret = semver.parse(latest);
	} catch (e) {
		console.log(`failed to retrieve the latest tool ${tool.name} version: ${e}`);
	} finally {
		rmdirRecursive(tmpDir);
	}
	return ret;
}

// inspectGoToolVersion reads the go version and module version
// of the given go tool using `go version -m` command.
export const inspectGoToolVersion = defaultInspectGoToolVersion;
async function defaultInspectGoToolVersion(binPath: string): Promise<{ goVersion?: string; moduleVersion?: string }> {
	const goCmd = getBinPath('go');
	const execFile = util.promisify(cp.execFile);
	try {
		const { stdout } = await execFile(goCmd, ['version', '-m', binPath]);
		/* The output format will look like this

		   if the binary was built in module mode.
			/Users/hakim/go/bin/gopls: go1.16
			path    golang.org/x/tools/gopls
			mod     golang.org/x/tools/gopls        v0.6.6  h1:GmCsAKZMEb1BD1BTWnQrMyx4FmNThlEsmuFiJbLBXio=
			dep     github.com/BurntSushi/toml      v0.3.1  h1:WXkYYl6Yr3qBf1K79EBnL4mak0OimBfB0XUf9Vl28OQ=

		   if the binary was built in GOPATH mode => the following code will throw an error which will be handled.
		    /Users/hakim/go/bin/gopls: go1.16

		   if the binary was built in dev branch, in module mode => the following code will not throw an error,
		   and return (devel) as the moduleVersion.
		    /Users/hakim/go/bin/gopls: go1.16
			path    golang.org/x/tools/gopls
			mod     golang.org/x/tools/gopls        (devel)
			dep     github.com/BurntSushi/toml      v0.3.1  h1:WXkYYl6Yr3qBf1K79EBnL4mak0OimBfB0XUf9Vl28OQ=
		*/
		const lines = stdout.split('\n', 3);
		const goVersion = lines[0].split(/\s+/)[1];
		const moduleVersion = lines[2].split(/\s+/)[3];
		return { goVersion, moduleVersion };
	} catch (e) {
		outputChannel.appendLine(
			`Failed to determine the version of ${binPath}. For debugging, run "go version -m ${binPath}"`
		);
		// either go version failed or stdout is not in the expected format.
		return {};
	}
}

export async function shouldUpdateTool(tool: Tool, toolPath: string): Promise<boolean> {
	if (!tool.latestVersion) {
		return false;
	}

	const checkForUpdates = getCheckForToolsUpdatesConfig(getGoConfig());
	if (checkForUpdates === 'off') {
		return false;
	}
	const { moduleVersion } = await inspectGoToolVersion(toolPath);
	if (!moduleVersion) {
		return false; // failed to inspect the tool version.
	}
	const localVersion = semver.parse(moduleVersion, { includePrerelease: true });
	if (!localVersion) {
		// local version can't be determined. e.g. (devel)
		return false;
	}
	return semver.lt(localVersion, tool.latestVersion);
	// update only if the local version is older than the desired version.

	// TODO(hyangah): figure out when to check if a version newer than
	// tool.latestVersion is released when checkForUpdates === 'proxy'
}<|MERGE_RESOLUTION|>--- conflicted
+++ resolved
@@ -279,13 +279,8 @@
 		const { stdout, stderr } = await execFile(goBinary, args, opts);
 		output = `${stdout} ${stderr}`;
 		logVerbose(`install: ${goBinary} ${args.join(' ')}\n${stdout}${stderr}`);
-<<<<<<< HEAD
-		if (hasModSuffix(tool)) {
-			// Actual installation of the -gomod tool is done by running go build.
-=======
 		if (hasModSuffix(tool) || tool.name === 'dlv-dap') {
 			// Actual installation of the -gomod tool and dlv-dap is done by running go build.
->>>>>>> d04ba21a
 			const gopath = env['GOBIN'] || env['GOPATH'];
 			if (!gopath) {
 				throw new Error('GOBIN/GOPATH not configured in environment');
