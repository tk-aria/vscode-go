--- conflicted
+++ resolved
@@ -67,16 +67,8 @@
 Flags to `go build`/`go test` used during build-on-save or running tests. (e.g. ["-ldflags='-s'"]) This is propagated to the language server if `gopls.build.buildFlags` is not specified.
 ### `go.buildOnSave`
 
-<<<<<<< HEAD
-Compiles code on file save using 'go build' or 'go test -c'. Options are 'workspace', 'package', or 'off'.  Not applicable when using the language server's diagnostics is used. See 'go.languageServerExperimentalFeatures.diagnostics' setting.
-
-Allowed Values:`[package workspace off]`
-
-Default: `package`
-=======
 Compiles code on file save using 'go build' or 'go test -c'. Options are 'workspace', 'package', or 'off'.  Not applicable when using the language server's diagnostics is used. See 'go.languageServerExperimentalFeatures.diagnostics' setting.<br/>
 Allowed Options: `package`, `workspace`, `off`
->>>>>>> 063b57d6
 
 Default: `"package"`
 ### `go.buildTags`
@@ -295,30 +287,12 @@
 | --- | --- |
 | `diagnostics` | If true, the language server will provide build, vet errors and the extension will ignore the `buildOnSave`, `vetOnSave` settings. <br/> Default: `true` |
 
-<<<<<<< HEAD
-### `go.languageServerExperimentalFeatures`
-
-Temporary flag to enable/disable diagnostics from the language server. This setting will be deprecated soon. Please see and response to [Issue 50](https://github.com/golang/vscode-go/issues/50).
-
-| Properties | Description |
-| --- | --- |
-| `diagnostics` | If true, the language server will provide build, vet errors and the extension will ignore the `buildOnSave`, `vetOnSave` settings. |
-| | |
-
-
-Default:{<br/>
-&nbsp;&nbsp;`"diagnostics": true`,<br/>
-    }
-
-
-=======
 Default:
 ```
 {
 	"diagnostics" :	true,
 }
 ```
->>>>>>> 063b57d6
 ### `go.languageServerFlags`
 
 Flags like -rpc.trace and -logfile to be used while running the language server.
@@ -471,16 +445,8 @@
 Flags to pass to `go tool vet` (e.g. ["-all", "-shadow"])
 ### `go.vetOnSave`
 
-<<<<<<< HEAD
-Vets code on file save using 'go tool vet'. Not applicable when using the language server's diagnostics is used. See 'go.languageServerExperimentalFeatures.diagnostics' setting.
-
-Allowed Values:`[package workspace off]`
-
-Default: `package`
-=======
 Vets code on file save using 'go tool vet'. Not applicable when using the language server's diagnostics is used. See 'go.languageServerExperimentalFeatures.diagnostics' setting.<br/>
 Allowed Options: `package`, `workspace`, `off`
->>>>>>> 063b57d6
 
 Default: `"package"`
 ### `gopls`
